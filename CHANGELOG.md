--- conflicted
+++ resolved
@@ -1,5 +1,3 @@
-<<<<<<< HEAD
-=======
 # v 1.5.0 (2022-04-29)
 Changes in this release:
 - Add support for iso5 container environment (#192)
@@ -8,7 +6,6 @@
 - Fix the iso4 jenkins job by adding a constraint on the lsm module's version
 - Add the possibility to add other constraints through the INMANTA_LSM_MODULE_CONSTRAINTS environment variable
 
->>>>>>> 9585a57e
 # v 1.4.1 (2022-02-10)
 Changes in this release:
 - Run project installation with server's environment variables
