# v 1.6.0 (?)
Changes in this release:

# v 1.5.0 (2022-04-29)
Changes in this release:
- Add support for iso5 container environment (#192)
- Add support for SSL and anthentication (#186)
- Report skipped and deploying resources when reaching a bad lifecycle state (#199)
<<<<<<< HEAD
- Add timeout parameter to managed service
=======
- Fix the iso4 jenkins job by adding a constraint on the lsm module's version
- Add the possibility to add other constraints through the INMANTA_LSM_MODULE_CONSTRAINTS environment variable
>>>>>>> e0fc3cce

# v 1.4.1 (2022-02-10)
Changes in this release:
- Run project installation with server's environment variables

# v 1.4.0 (2022-02-07)
Changes in this release:
- Compatibility with `inmanta-service-orchestrator>=5`

# v 1.3.0 (2021-09-23)
Changes in this release:
- Modify shell commands to be more sudo friendly.

# v 1.2.1 (2021-08-18)
Changes in this release:
- Fixed `inmanta_plugins` loading issue

# v 1.2.0 (2021-06-21)
Changes in this release:
- Ensuring that files removed from the project (and modules), are removed on the orchestrator as well.
- Added option to select another port for ssh. (#109)

# v 1.1.0 (2020-12-16)
Changes in this release:
- Ensure that wait_for_state always fails when a passing through a bad state, even if this is very short

# v 1.0.0 (2020-11-18)
Changes in this release:
- Use inmanta-dev-dependencies package

# v 0.1.0 (2020-11-10)
Changes in this release:
- Added update method to the remote orchestrator.
- Added logging for deployment failure (#35) and more explanations on failures overall.
- Add support to override the environment settings that are set after a clean
- Expose the noclean boolean in the object returned by remote_orchestator fixtures for other fixtures to hook into
- Fix issue #42 where the fixture fails if a compile is in progress
- Added support for transient state (by actually waiting for multiple states) (#57)

# V 0.0.2 (20-09-18)
Changes in this release:
- Fixed bug where `--lsm_noclean` defaults to True (#3)
- Various dependency improvements (#4, #18)

# V 0.0.1
Changes in this release:
- Initial import<|MERGE_RESOLUTION|>--- conflicted
+++ resolved
@@ -1,17 +1,14 @@
 # v 1.6.0 (?)
 Changes in this release:
+- Add timeout parameter to managed service
 
 # v 1.5.0 (2022-04-29)
 Changes in this release:
 - Add support for iso5 container environment (#192)
 - Add support for SSL and anthentication (#186)
 - Report skipped and deploying resources when reaching a bad lifecycle state (#199)
-<<<<<<< HEAD
-- Add timeout parameter to managed service
-=======
 - Fix the iso4 jenkins job by adding a constraint on the lsm module's version
 - Add the possibility to add other constraints through the INMANTA_LSM_MODULE_CONSTRAINTS environment variable
->>>>>>> e0fc3cce
 
 # v 1.4.1 (2022-02-10)
 Changes in this release:
