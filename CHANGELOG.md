--- conflicted
+++ resolved
@@ -1,8 +1,4 @@
-<<<<<<< HEAD
-# V 0.0.2 (20-09-15)
-=======
 # V 0.0.2 (20-09-18)
->>>>>>> 5d3ecfec
 Changes in this release:
 - Fixed bug where `--lsm_noclean` defaults to True (#3)
 - Various dependency improvements (#4, #18)
