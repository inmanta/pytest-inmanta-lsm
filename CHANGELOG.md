--- conflicted
+++ resolved
@@ -1,8 +1,4 @@
-<<<<<<< HEAD
-# v 1.0.0 (2020-11-18)
-=======
 # v 1.1.0 (2020-12-16)
->>>>>>> dfd28f2f
 Changes in this release:
 - Ensure that wait_for_state always fails when a passing through a bad state, even if this is very short
 
