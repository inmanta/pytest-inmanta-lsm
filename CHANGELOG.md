--- conflicted
+++ resolved
@@ -1,11 +1,8 @@
 # v 3.12.0 (?)
 Changes in this release:
 - Automatically resolve postgres container version required by product container image.
-<<<<<<< HEAD
 - Added support for multi-version lsm on the mock.
-=======
 - Fixed wait_until_deployment_finishes for iso8
->>>>>>> eeefd568
 
 # v 3.11.0 (2024-12-13)
 Changes in this release:
