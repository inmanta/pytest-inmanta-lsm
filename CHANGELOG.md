# v 3.6.0 (?)
Changes in this release:

# v 3.5.0 (2024-07-06)
Changes in this release:
- Make sure that the orchestrators started by pytest-inmanta-lsm log their output to `/var/log/inmanta/server.log` instead of stdout for rc containers.
<<<<<<< HEAD
- Add support for `lsm::VersionedServiceEntityBinding`
=======
- Allow to pick a service id when using `LsmProject.create_service` instead of getting a random one.
>>>>>>> f427496f

# v 3.4.0 (2024-05-10)
Changes in this release:
- Add support to `LsmProject.compile` to have multiple instances selected
- Add `LoadGenerator` helper to generate some load on the remote orchestrator
- Add `--lsm-dump-on-failure` option, allowing to generate a support archive of the orchestrator when a test fails, and save it in the host /tmp directory. (#409)
- Make sure that the orchestrators started by pytest-inmanta-lsm log their output to `/var/log/inmanta/server.log` instead of stdout.
- Fix race condition in `RemoteServiceInstance.wait_for_state` that would make it return a `ServiceInstance` for the latest version rather than the one we asked the method to wait for.

# v 3.3.0 (2024-04-15)
Changes in this release:
- Better logs when `docker-compose` in not installed
- Add async `RemoteServiceInstance` class, for async service testing.
- Add `export_service_entities` helper to `LsmProject` class.  Allowing to test the definition of a service.  (#352)
- Allow to easily reuse model used in `export_service_entities` for all later compiles.
- Validate that any service added to the `LsmProject` object using `add_service` method is part of one of the exported services. (#354)
- Add `LsmProject` helpers to facilitate partial compile testing (#380)
- Add `LsmProject` helpers to facilitate service creation and update:
    - Fill in default attribute values.
    - Determine initial state automatically.
    - Follow the first "auto" state transfers, running the corresponding compiles, and applying the corresponding attribute operations.
- Extend `LsmProject` mocking capability to allow partial compile selection testing.
- Add `--lsm-rsh` and `--lsm-rh` to support remote access to a local container without ssh.
- Add `remote_orchestrator_access` fixture, which sets up a remote orchestrator object allowing us to interact with the remote environment, but doesn't do any cleanup on its own.

# v 3.2.0 (2024-02-20)
Changes in this release:
- Update default tags of ISO and postgres containers

# v 3.1.0 (2023-11-29)
Changes in this release:
- Ignore `__pycache__` dirs when rsyncing the project to the remote orchestrator
- Fix issue where the output of pip is not displayed in the log when the pip command fails.
- Add information to the README on how to configure a Python package repository for V2 modules.
- Cleanup the settings overview in the README to prevent confusion regarding the name of the environment variable associated with a config option.
- Assert that all api calls toward the orchestrator which are expected to succeed actually succeeded.
- Fix project installation for container environment outside of our lab.
- Fix environment's project update.
- Use devtools to improve Diagnosis logging.
- Improve support for iso7

# v 3.0.0 (2023-05-17)
Changes in this release:
- Fix bug about subprocesses started in the docker container that used the local venv of the composer venv and not the global venv.
- Update caching mechanism, don't keep project venv in between test session.
- Halt environment after the full test suite, resume it before each test run. (the environment can be left running using `--lsm-no-halt` option)
- Don't sync local project's cfcache to the remote orchestrator
- Sync all (v2) modules installed in editable mode in the local project. (#299)
- Remove deprecated options (#212)

# v 1.12.0 (2023-04-03)
Changes in this release:
- Add option to specify project and environment names
- Extend LsmProject to mock ServiceEntityBindingV2

# v 1.11.0 (2023-02-20)
Changes in this release:
- Make it possible to look back further into the history when reporting on failure

# v 1.10.1 (2023-01-30)
Changes in this release:

- Fix lsm mocked tests support for iso4.

# v 1.10.0 (2023-01-27)
Changes in this release:

- Add documentation regarding the structure of the test suite.
- Install dev version of v2 module dependencies on remote orchestrator when install mode allows for it
- Import helpers for lsm mocked tests.

# v 1.9.1 (2022-09-16)
Changes in this release:

- Correctly reset pip environment variables after v2 modules installation on remote orchestrator


# v 1.9.0 (2022-09-07)
Changes in this release:

- Added `--lsm-partial-compile` option to enable partial compiles on the remote orchestrator (for supported versions)
- Added support for testing v2 modules: the module being tested, as well as v2 modules in the libs dir are synced to the
    remote orchestrator and installed in editable mode. Dependencies are installed from package sources configured through
    the `INMANTA_MODULE_REPO` environment variable or the `--module-repo` option.
- Fix legacy option usage for `lsm_noclean` and `lsm_ssl` (introduced in 1.6.0).
- Sync all module sources to the remote orchestrator rather than only one

# v 1.8.0 (2022-07-14)
Changes in this release:

- Only use sudo over ssh when required.
- Capture stdout and stderr of remotely executed commands by passing the `--pipe` option to systemd-run.

# v 1.7.0 (2022-06-08)
Changes in this release:
- Improve logging for containerized orchestrator setup.
- Use the diagnose endpoint to generate the validation/deployment failure reports.

# v 1.6.1 (2022-05-18)
Changes in this release:
- Rework orchestrator in container deployment

# v 1.6.0 (2022-05-16)
Changes in this release:
- Add timeout parameter to managed service
- Add support for local container orchestrator deployment

# v 1.5.0 (2022-04-29)
Changes in this release:
- Add support for iso5 container environment (#192)
- Add support for SSL and authentication (#186)
- Report skipped and deploying resources when reaching a bad lifecycle state (#199)
- Fix the iso4 jenkins job by adding a constraint on the lsm module's version
- Add the possibility to add other constraints through the INMANTA_LSM_MODULE_CONSTRAINTS environment variable

# v 1.4.1 (2022-02-10)
Changes in this release:
- Run project installation with server's environment variables

# v 1.4.0 (2022-02-07)
Changes in this release:
- Compatibility with `inmanta-service-orchestrator>=5`

# v 1.3.0 (2021-09-23)
Changes in this release:
- Modify shell commands to be more sudo friendly.

# v 1.2.1 (2021-08-18)
Changes in this release:
- Fixed `inmanta_plugins` loading issue

# v 1.2.0 (2021-06-21)
Changes in this release:
- Ensuring that files removed from the project (and modules), are removed on the orchestrator as well.
- Added option to select another port for ssh. (#109)

# v 1.1.0 (2020-12-16)
Changes in this release:
- Ensure that wait_for_state always fails when a passing through a bad state, even if this is very short

# v 1.0.0 (2020-11-18)
Changes in this release:
- Use inmanta-dev-dependencies package

# v 0.1.0 (2020-11-10)
Changes in this release:
- Added update method to the remote orchestrator.
- Added logging for deployment failure (#35) and more explanations on failures overall.
- Add support to override the environment settings that are set after a clean
- Expose the noclean boolean in the object returned by remote_orchestrator fixtures for other fixtures to hook into
- Fix issue #42 where the fixture fails if a compile is in progress
- Added support for transient state (by actually waiting for multiple states) (#57)

# V 0.0.2 (20-09-18)
Changes in this release:
- Fixed bug where `--lsm_noclean` defaults to True (#3)
- Various dependency improvements (#4, #18)

# V 0.0.1
Changes in this release:
- Initial import<|MERGE_RESOLUTION|>--- conflicted
+++ resolved
@@ -4,11 +4,7 @@
 # v 3.5.0 (2024-07-06)
 Changes in this release:
 - Make sure that the orchestrators started by pytest-inmanta-lsm log their output to `/var/log/inmanta/server.log` instead of stdout for rc containers.
-<<<<<<< HEAD
-- Add support for `lsm::VersionedServiceEntityBinding`
-=======
 - Allow to pick a service id when using `LsmProject.create_service` instead of getting a random one.
->>>>>>> f427496f
 
 # v 3.4.0 (2024-05-10)
 Changes in this release:
