--- conflicted
+++ resolved
@@ -1,6 +1,9 @@
 # v 3.7.0 (?)
 Changes in this release:
 - Add support for ng containers.
+- Fix compatibility with updated ServiceInstance model -> new fields:
+  - `desired_state_version` : The version of the desired state of a service instance. This version is incremented every time the desired state of the service is changing, i.e. the exported model.
+  - `transfer_context`: Flag to know if an instance needs to perform / recover additional transfers.
 
 # v 3.6.0 (2024-07-24)
 Changes in this release:
@@ -9,13 +12,7 @@
 # v 3.5.0 (2024-07-06)
 Changes in this release:
 - Make sure that the orchestrators started by pytest-inmanta-lsm log their output to `/var/log/inmanta/server.log` instead of stdout for rc containers.
-<<<<<<< HEAD
-- Fix compatibility with updated ServiceInstance model -> new fields:
-  - `desired_state_version` : The version of the desired state of a service instance. This version is incremented every time the desired state of the service is changing, i.e. the exported model.
-  - `transfer_context`: Flag to know if an instance needs to perform / recover additional transfers.
-=======
 - Allow to pick a service id when using `LsmProject.create_service` instead of getting a random one.
->>>>>>> e128520a
 
 # v 3.4.0 (2024-05-10)
 Changes in this release:
