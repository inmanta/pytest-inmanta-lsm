# v 3.9.0 (?)
Changes in this release:
<<<<<<< HEAD
- Extends the mocking mechanism to support the LSM Transfer Optimization feature
=======
- Allow iso 7-dev containers to be deployed with latest docker-compose file.
>>>>>>> caf18ffd

# v 3.8.0 (2024-08-20)
Changes in this release:
- Add support for loading license/entitlement file from http url.

# v 3.7.0 (2024-08-12)
Changes in this release:
- Add support for ng containers.
- Renamed `lsm::VersionedServiceEntityBinding` to `lsm::ServiceBinding`

# v 3.6.0 (2024-07-24)
Changes in this release:
- Add support for `lsm::VersionedServiceEntityBinding`

# v 3.5.0 (2024-07-06)
Changes in this release:
- Make sure that the orchestrators started by pytest-inmanta-lsm log their output to `/var/log/inmanta/server.log` instead of stdout for rc containers.
- Allow to pick a service id when using `LsmProject.create_service` instead of getting a random one.

# v 3.4.0 (2024-05-10)
Changes in this release:
- Add support to `LsmProject.compile` to have multiple instances selected
- Add `LoadGenerator` helper to generate some load on the remote orchestrator
- Add `--lsm-dump-on-failure` option, allowing to generate a support archive of the orchestrator when a test fails, and save it in the host /tmp directory. (#409)
- Make sure that the orchestrators started by pytest-inmanta-lsm log their output to `/var/log/inmanta/server.log` instead of stdout.
- Fix race condition in `RemoteServiceInstance.wait_for_state` that would make it return a `ServiceInstance` for the latest version rather than the one we asked the method to wait for.

# v 3.3.0 (2024-04-15)
Changes in this release:
- Better logs when `docker-compose` in not installed
- Add async `RemoteServiceInstance` class, for async service testing.
- Add `export_service_entities` helper to `LsmProject` class.  Allowing to test the definition of a service.  (#352)
- Allow to easily reuse model used in `export_service_entities` for all later compiles.
- Validate that any service added to the `LsmProject` object using `add_service` method is part of one of the exported services. (#354)
- Add `LsmProject` helpers to facilitate partial compile testing (#380)
- Add `LsmProject` helpers to facilitate service creation and update:
    - Fill in default attribute values.
    - Determine initial state automatically.
    - Follow the first "auto" state transfers, running the corresponding compiles, and applying the corresponding attribute operations.
- Extend `LsmProject` mocking capability to allow partial compile selection testing.
- Add `--lsm-rsh` and `--lsm-rh` to support remote access to a local container without ssh.
- Add `remote_orchestrator_access` fixture, which sets up a remote orchestrator object allowing us to interact with the remote environment, but doesn't do any cleanup on its own.

# v 3.2.0 (2024-02-20)
Changes in this release:
- Update default tags of ISO and postgres containers

# v 3.1.0 (2023-11-29)
Changes in this release:
- Ignore `__pycache__` dirs when rsyncing the project to the remote orchestrator
- Fix issue where the output of pip is not displayed in the log when the pip command fails.
- Add information to the README on how to configure a Python package repository for V2 modules.
- Cleanup the settings overview in the README to prevent confusion regarding the name of the environment variable associated with a config option.
- Assert that all api calls toward the orchestrator which are expected to succeed actually succeeded.
- Fix project installation for container environment outside of our lab.
- Fix environment's project update.
- Use devtools to improve Diagnosis logging.
- Improve support for iso7

# v 3.0.0 (2023-05-17)
Changes in this release:
- Fix bug about subprocesses started in the docker container that used the local venv of the composer venv and not the global venv.
- Update caching mechanism, don't keep project venv in between test session.
- Halt environment after the full test suite, resume it before each test run. (the environment can be left running using `--lsm-no-halt` option)
- Don't sync local project's cfcache to the remote orchestrator
- Sync all (v2) modules installed in editable mode in the local project. (#299)
- Remove deprecated options (#212)

# v 1.12.0 (2023-04-03)
Changes in this release:
- Add option to specify project and environment names
- Extend LsmProject to mock ServiceEntityBindingV2

# v 1.11.0 (2023-02-20)
Changes in this release:
- Make it possible to look back further into the history when reporting on failure

# v 1.10.1 (2023-01-30)
Changes in this release:

- Fix lsm mocked tests support for iso4.

# v 1.10.0 (2023-01-27)
Changes in this release:

- Add documentation regarding the structure of the test suite.
- Install dev version of v2 module dependencies on remote orchestrator when install mode allows for it
- Import helpers for lsm mocked tests.

# v 1.9.1 (2022-09-16)
Changes in this release:

- Correctly reset pip environment variables after v2 modules installation on remote orchestrator


# v 1.9.0 (2022-09-07)
Changes in this release:

- Added `--lsm-partial-compile` option to enable partial compiles on the remote orchestrator (for supported versions)
- Added support for testing v2 modules: the module being tested, as well as v2 modules in the libs dir are synced to the
    remote orchestrator and installed in editable mode. Dependencies are installed from package sources configured through
    the `INMANTA_MODULE_REPO` environment variable or the `--module-repo` option.
- Fix legacy option usage for `lsm_noclean` and `lsm_ssl` (introduced in 1.6.0).
- Sync all module sources to the remote orchestrator rather than only one

# v 1.8.0 (2022-07-14)
Changes in this release:

- Only use sudo over ssh when required.
- Capture stdout and stderr of remotely executed commands by passing the `--pipe` option to systemd-run.

# v 1.7.0 (2022-06-08)
Changes in this release:
- Improve logging for containerized orchestrator setup.
- Use the diagnose endpoint to generate the validation/deployment failure reports.

# v 1.6.1 (2022-05-18)
Changes in this release:
- Rework orchestrator in container deployment

# v 1.6.0 (2022-05-16)
Changes in this release:
- Add timeout parameter to managed service
- Add support for local container orchestrator deployment

# v 1.5.0 (2022-04-29)
Changes in this release:
- Add support for iso5 container environment (#192)
- Add support for SSL and authentication (#186)
- Report skipped and deploying resources when reaching a bad lifecycle state (#199)
- Fix the iso4 jenkins job by adding a constraint on the lsm module's version
- Add the possibility to add other constraints through the INMANTA_LSM_MODULE_CONSTRAINTS environment variable

# v 1.4.1 (2022-02-10)
Changes in this release:
- Run project installation with server's environment variables

# v 1.4.0 (2022-02-07)
Changes in this release:
- Compatibility with `inmanta-service-orchestrator>=5`

# v 1.3.0 (2021-09-23)
Changes in this release:
- Modify shell commands to be more sudo friendly.

# v 1.2.1 (2021-08-18)
Changes in this release:
- Fixed `inmanta_plugins` loading issue

# v 1.2.0 (2021-06-21)
Changes in this release:
- Ensuring that files removed from the project (and modules), are removed on the orchestrator as well.
- Added option to select another port for ssh. (#109)

# v 1.1.0 (2020-12-16)
Changes in this release:
- Ensure that wait_for_state always fails when a passing through a bad state, even if this is very short

# v 1.0.0 (2020-11-18)
Changes in this release:
- Use inmanta-dev-dependencies package

# v 0.1.0 (2020-11-10)
Changes in this release:
- Added update method to the remote orchestrator.
- Added logging for deployment failure (#35) and more explanations on failures overall.
- Add support to override the environment settings that are set after a clean
- Expose the noclean boolean in the object returned by remote_orchestrator fixtures for other fixtures to hook into
- Fix issue #42 where the fixture fails if a compile is in progress
- Added support for transient state (by actually waiting for multiple states) (#57)

# V 0.0.2 (20-09-18)
Changes in this release:
- Fixed bug where `--lsm_noclean` defaults to True (#3)
- Various dependency improvements (#4, #18)

# V 0.0.1
Changes in this release:
- Initial import<|MERGE_RESOLUTION|>--- conflicted
+++ resolved
@@ -1,10 +1,7 @@
 # v 3.9.0 (?)
 Changes in this release:
-<<<<<<< HEAD
 - Extends the mocking mechanism to support the LSM Transfer Optimization feature
-=======
 - Allow iso 7-dev containers to be deployed with latest docker-compose file.
->>>>>>> caf18ffd
 
 # v 3.8.0 (2024-08-20)
 Changes in this release:
