<<<<<<< HEAD
=======
# v 1.0.0 (2020-11-18)
Changes in this release:

>>>>>>> b7ee62d5
# v 0.1.0 (2020-11-10)
Changes in this release:
- Added update method to the remote orchestrator.
- Added logging for deployment failure (#35) and more explanations on failures overall.
- Add support to override the environment settings that are set after a clean
- Expose the noclean boolean in the object returned by remote_orchestator fixtures for other fixtures to hook into
- Fix issue #42 where the fixture fails if a compile is in progress
- Added support for transient state (by actually waiting for multiple states) (#57)

# V 0.0.2 (20-09-18)
Changes in this release:
- Fixed bug where `--lsm_noclean` defaults to True (#3)
- Various dependency improvements (#4, #18)

# V 0.0.1
Changes in this release:
- Initial import<|MERGE_RESOLUTION|>--- conflicted
+++ resolved
@@ -1,9 +1,6 @@
-<<<<<<< HEAD
-=======
 # v 1.0.0 (2020-11-18)
 Changes in this release:
 
->>>>>>> b7ee62d5
 # v 0.1.0 (2020-11-10)
 Changes in this release:
 - Added update method to the remote orchestrator.
