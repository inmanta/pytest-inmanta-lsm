--- conflicted
+++ resolved
@@ -1,10 +1,7 @@
-<<<<<<< HEAD
-=======
 # v 1.3.0 (2021-09-23)
 Changes in this release:
 - Modify shell commands to be more sudo friendly.
 
->>>>>>> 43dfa20f
 # v 1.2.1 (2021-08-18)
 Changes in this release:
 - Fixed `inmanta_plugins` loading issue
