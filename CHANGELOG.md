# v 3.3.0 (?)
Changes in this release:
- Better logs when `docker-compose` in not installed
<<<<<<< HEAD
- Add async RemoteServiceInstance class, for async service testing.
- Add `export_service_entities` helper to `LsmProject` class.  Allowing to test the definition of a service.  (#352)
=======
- Add async `RemoteServiceInstance` class, for async service testing.
- Add `export_service_entities` helper to `LsmProject` class.  Allowing to test the definition of a service, and update the attributes of a new service with its default, in the initial validation compile.  (#352)
>>>>>>> 3126f43f
- Allow to easily reuse model used in `export_service_entities` for all later compiles.
- Validate that any service added to the `LsmProject` object using `add_service` method is part of one of the exported services. (#354)
- Add `LsmProject` helpers to facilitate partial compile testing (#380)
- Add `LsmProject` helpers to facilitate service creation and update:
    - Fill in default attribute values.
    - Determine initial state automatically.
    - Follow the first "auto" state transfers, running the corresponding compiles, and applying the corresponding attribute operations.

# v 3.2.0 (2024-02-20)
Changes in this release:
- Update default tags of ISO and postgres containers

# v 3.1.0 (2023-11-29)
Changes in this release:
- Ignore `__pycache__` dirs when rsyncing the project to the remote orchestrator
- Fix issue where the output of pip is not displayed in the log when the pip command fails.
- Add information to the README on how to configure a Python package repository for V2 modules.
- Cleanup the settings overview in the README to prevent confusion regarding the name of the environment variable associated with a config option.
- Assert that all api calls toward the orchestrator which are expected to succeed actually succeeded.
- Fix project installation for container environment outside of our lab.
- Fix environment's project update.
- Use devtools to improve Diagnosis logging.
- Improve support for iso7

# v 3.0.0 (2023-05-17)
Changes in this release:
- Fix bug about subprocesses started in the docker container that used the local venv of the composer venv and not the global venv.
- Update caching mechanism, don't keep project venv in between test session.
- Halt environment after the full test suite, resume it before each test run. (the environment can be left running using `--lsm-no-halt` option)
- Don't sync local project's cfcache to the remote orchestrator
- Sync all (v2) modules installed in editable mode in the local project. (#299)
- Remove deprecated options (#212)

# v 1.12.0 (2023-04-03)
Changes in this release:
- Add option to specify project and environment names
- Extend LsmProject to mock ServiceEntityBindingV2

# v 1.11.0 (2023-02-20)
Changes in this release:
- Make it possible to look back further into the history when reporting on failure

# v 1.10.1 (2023-01-30)
Changes in this release:

- Fix lsm mocked tests support for iso4.

# v 1.10.0 (2023-01-27)
Changes in this release:

- Add documentation regarding the structure of the test suite.
- Install dev version of v2 module dependencies on remote orchestrator when install mode allows for it
- Import helpers for lsm mocked tests.

# v 1.9.1 (2022-09-16)
Changes in this release:

- Correctly reset pip environment variables after v2 modules installation on remote orchestrator


# v 1.9.0 (2022-09-07)
Changes in this release:

- Added `--lsm-partial-compile` option to enable partial compiles on the remote orchestrator (for supported versions)
- Added support for testing v2 modules: the module being tested, as well as v2 modules in the libs dir are synced to the
    remote orchestrator and installed in editable mode. Dependencies are installed from package sources configured through
    the `INMANTA_MODULE_REPO` environment variable or the `--module-repo` option.
- Fix legacy option usage for `lsm_noclean` and `lsm_ssl` (introduced in 1.6.0).
- Sync all module sources to the remote orchestrator rather than only one

# v 1.8.0 (2022-07-14)
Changes in this release:

- Only use sudo over ssh when required.
- Capture stdout and stderr of remotely executed commands by passing the `--pipe` option to systemd-run.

# v 1.7.0 (2022-06-08)
Changes in this release:
- Improve logging for containerized orchestrator setup.
- Use the diagnose endpoint to generate the validation/deployment failure reports.

# v 1.6.1 (2022-05-18)
Changes in this release:
- Rework orchestrator in container deployment

# v 1.6.0 (2022-05-16)
Changes in this release:
- Add timeout parameter to managed service
- Add support for local container orchestrator deployment

# v 1.5.0 (2022-04-29)
Changes in this release:
- Add support for iso5 container environment (#192)
- Add support for SSL and authentication (#186)
- Report skipped and deploying resources when reaching a bad lifecycle state (#199)
- Fix the iso4 jenkins job by adding a constraint on the lsm module's version
- Add the possibility to add other constraints through the INMANTA_LSM_MODULE_CONSTRAINTS environment variable

# v 1.4.1 (2022-02-10)
Changes in this release:
- Run project installation with server's environment variables

# v 1.4.0 (2022-02-07)
Changes in this release:
- Compatibility with `inmanta-service-orchestrator>=5`

# v 1.3.0 (2021-09-23)
Changes in this release:
- Modify shell commands to be more sudo friendly.

# v 1.2.1 (2021-08-18)
Changes in this release:
- Fixed `inmanta_plugins` loading issue

# v 1.2.0 (2021-06-21)
Changes in this release:
- Ensuring that files removed from the project (and modules), are removed on the orchestrator as well.
- Added option to select another port for ssh. (#109)

# v 1.1.0 (2020-12-16)
Changes in this release:
- Ensure that wait_for_state always fails when a passing through a bad state, even if this is very short

# v 1.0.0 (2020-11-18)
Changes in this release:
- Use inmanta-dev-dependencies package

# v 0.1.0 (2020-11-10)
Changes in this release:
- Added update method to the remote orchestrator.
- Added logging for deployment failure (#35) and more explanations on failures overall.
- Add support to override the environment settings that are set after a clean
- Expose the noclean boolean in the object returned by remote_orchestrator fixtures for other fixtures to hook into
- Fix issue #42 where the fixture fails if a compile is in progress
- Added support for transient state (by actually waiting for multiple states) (#57)

# V 0.0.2 (20-09-18)
Changes in this release:
- Fixed bug where `--lsm_noclean` defaults to True (#3)
- Various dependency improvements (#4, #18)

# V 0.0.1
Changes in this release:
- Initial import<|MERGE_RESOLUTION|>--- conflicted
+++ resolved
@@ -1,13 +1,8 @@
 # v 3.3.0 (?)
 Changes in this release:
 - Better logs when `docker-compose` in not installed
-<<<<<<< HEAD
-- Add async RemoteServiceInstance class, for async service testing.
+- Add async `RemoteServiceInstance` class, for async service testing.
 - Add `export_service_entities` helper to `LsmProject` class.  Allowing to test the definition of a service.  (#352)
-=======
-- Add async `RemoteServiceInstance` class, for async service testing.
-- Add `export_service_entities` helper to `LsmProject` class.  Allowing to test the definition of a service, and update the attributes of a new service with its default, in the initial validation compile.  (#352)
->>>>>>> 3126f43f
 - Allow to easily reuse model used in `export_service_entities` for all later compiles.
 - Validate that any service added to the `LsmProject` object using `add_service` method is part of one of the exported services. (#354)
 - Add `LsmProject` helpers to facilitate partial compile testing (#380)
