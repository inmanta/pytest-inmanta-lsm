# v 3.14.0 (?)
Changes in this release:
<<<<<<< HEAD
- All to configure `PIP_CONSTRAINT` environment variable on the remote host during project install, using the `--pip-constraint` pytest option.
=======
- Fix format of inmanta config saved in the project synced to remote orchestrator.
>>>>>>> d1a3ff5a

# v 3.13.0 (2025-06-19)
Changes in this release:
- Addressed memory leak caused by LsmProject monkeypatching.
- Add more explicit LsmProject.exporting_compile and LsmProject.validating_compile methods.
- Fix usage of pytest-inmanta-lsm with an orchestrator that has authentication enabled.
- Fix usage of sync_execute_scenarios with async functions which return a non-None value.

# v 3.12.0 (2025-04-09)
Changes in this release:
- Automatically resolve postgres container version required by product container image.
- Added support for multi-version lsm on the mock.
- Fixed wait_until_deployment_finishes for iso8

# v 3.11.0 (2024-12-13)
Changes in this release:
- Fix rsync for iso8 project, add .env-py* to excluded paths.
- Explicitly reject multi-version lsm requests in mock, waiting for proper support.

# v 3.10.0 (2024-11-26)
Changes in this release:
- Make sure protected environments can never be cleaned up by pytest-inmanta-lsm fixtures.
- Fix bug in script that determines the disk layout version.

# v 3.9.0 (2024-10-29)
Changes in this release:
- Add support for iso 8 new on-disk layout.
- Extends the mocking mechanism to support the LSM Transfer Optimization feature
- Allow iso 7-dev containers to be deployed with latest docker-compose file.
- Add init process and healthcheck to orchestrator containers started by pytest-inmanta-lsm
- Allow `docker-compose` and `docker compose` commands
- Make sure that auto-started containerized orchestrator can always be stopped with `docker compose down -v`

# v 3.8.0 (2024-08-20)
Changes in this release:
- Add support for loading license/entitlement file from http url.

# v 3.7.0 (2024-08-12)
Changes in this release:
- Add support for ng containers.
- Renamed `lsm::VersionedServiceEntityBinding` to `lsm::ServiceBinding`

# v 3.6.0 (2024-07-24)
Changes in this release:
- Add support for `lsm::VersionedServiceEntityBinding`

# v 3.5.0 (2024-07-06)
Changes in this release:
- Make sure that the orchestrators started by pytest-inmanta-lsm log their output to `/var/log/inmanta/server.log` instead of stdout for rc containers.
- Allow to pick a service id when using `LsmProject.create_service` instead of getting a random one.

# v 3.4.0 (2024-05-10)
Changes in this release:
- Add support to `LsmProject.compile` to have multiple instances selected
- Add `LoadGenerator` helper to generate some load on the remote orchestrator
- Add `--lsm-dump-on-failure` option, allowing to generate a support archive of the orchestrator when a test fails, and save it in the host /tmp directory. (#409)
- Make sure that the orchestrators started by pytest-inmanta-lsm log their output to `/var/log/inmanta/server.log` instead of stdout.
- Fix race condition in `RemoteServiceInstance.wait_for_state` that would make it return a `ServiceInstance` for the latest version rather than the one we asked the method to wait for.

# v 3.3.0 (2024-04-15)
Changes in this release:
- Better logs when `docker-compose` in not installed
- Add async `RemoteServiceInstance` class, for async service testing.
- Add `export_service_entities` helper to `LsmProject` class.  Allowing to test the definition of a service.  (#352)
- Allow to easily reuse model used in `export_service_entities` for all later compiles.
- Validate that any service added to the `LsmProject` object using `add_service` method is part of one of the exported services. (#354)
- Add `LsmProject` helpers to facilitate partial compile testing (#380)
- Add `LsmProject` helpers to facilitate service creation and update:
    - Fill in default attribute values.
    - Determine initial state automatically.
    - Follow the first "auto" state transfers, running the corresponding compiles, and applying the corresponding attribute operations.
- Extend `LsmProject` mocking capability to allow partial compile selection testing.
- Add `--lsm-rsh` and `--lsm-rh` to support remote access to a local container without ssh.
- Add `remote_orchestrator_access` fixture, which sets up a remote orchestrator object allowing us to interact with the remote environment, but doesn't do any cleanup on its own.

# v 3.2.0 (2024-02-20)
Changes in this release:
- Update default tags of ISO and postgres containers

# v 3.1.0 (2023-11-29)
Changes in this release:
- Ignore `__pycache__` dirs when rsyncing the project to the remote orchestrator
- Fix issue where the output of pip is not displayed in the log when the pip command fails.
- Add information to the README on how to configure a Python package repository for V2 modules.
- Cleanup the settings overview in the README to prevent confusion regarding the name of the environment variable associated with a config option.
- Assert that all api calls toward the orchestrator which are expected to succeed actually succeeded.
- Fix project installation for container environment outside of our lab.
- Fix environment's project update.
- Use devtools to improve Diagnosis logging.
- Improve support for iso7

# v 3.0.0 (2023-05-17)
Changes in this release:
- Fix bug about subprocesses started in the docker container that used the local venv of the composer venv and not the global venv.
- Update caching mechanism, don't keep project venv in between test session.
- Halt environment after the full test suite, resume it before each test run. (the environment can be left running using `--lsm-no-halt` option)
- Don't sync local project's cfcache to the remote orchestrator
- Sync all (v2) modules installed in editable mode in the local project. (#299)
- Remove deprecated options (#212)

# v 1.12.0 (2023-04-03)
Changes in this release:
- Add option to specify project and environment names
- Extend LsmProject to mock ServiceEntityBindingV2

# v 1.11.0 (2023-02-20)
Changes in this release:
- Make it possible to look back further into the history when reporting on failure

# v 1.10.1 (2023-01-30)
Changes in this release:

- Fix lsm mocked tests support for iso4.

# v 1.10.0 (2023-01-27)
Changes in this release:

- Add documentation regarding the structure of the test suite.
- Install dev version of v2 module dependencies on remote orchestrator when install mode allows for it
- Import helpers for lsm mocked tests.

# v 1.9.1 (2022-09-16)
Changes in this release:

- Correctly reset pip environment variables after v2 modules installation on remote orchestrator


# v 1.9.0 (2022-09-07)
Changes in this release:

- Added `--lsm-partial-compile` option to enable partial compiles on the remote orchestrator (for supported versions)
- Added support for testing v2 modules: the module being tested, as well as v2 modules in the libs dir are synced to the
    remote orchestrator and installed in editable mode. Dependencies are installed from package sources configured through
    the `INMANTA_MODULE_REPO` environment variable or the `--module-repo` option.
- Fix legacy option usage for `lsm_noclean` and `lsm_ssl` (introduced in 1.6.0).
- Sync all module sources to the remote orchestrator rather than only one

# v 1.8.0 (2022-07-14)
Changes in this release:

- Only use sudo over ssh when required.
- Capture stdout and stderr of remotely executed commands by passing the `--pipe` option to systemd-run.

# v 1.7.0 (2022-06-08)
Changes in this release:
- Improve logging for containerized orchestrator setup.
- Use the diagnose endpoint to generate the validation/deployment failure reports.

# v 1.6.1 (2022-05-18)
Changes in this release:
- Rework orchestrator in container deployment

# v 1.6.0 (2022-05-16)
Changes in this release:
- Add timeout parameter to managed service
- Add support for local container orchestrator deployment

# v 1.5.0 (2022-04-29)
Changes in this release:
- Add support for iso5 container environment (#192)
- Add support for SSL and authentication (#186)
- Report skipped and deploying resources when reaching a bad lifecycle state (#199)
- Fix the iso4 jenkins job by adding a constraint on the lsm module's version
- Add the possibility to add other constraints through the INMANTA_LSM_MODULE_CONSTRAINTS environment variable

# v 1.4.1 (2022-02-10)
Changes in this release:
- Run project installation with server's environment variables

# v 1.4.0 (2022-02-07)
Changes in this release:
- Compatibility with `inmanta-service-orchestrator>=5`

# v 1.3.0 (2021-09-23)
Changes in this release:
- Modify shell commands to be more sudo friendly.

# v 1.2.1 (2021-08-18)
Changes in this release:
- Fixed `inmanta_plugins` loading issue

# v 1.2.0 (2021-06-21)
Changes in this release:
- Ensuring that files removed from the project (and modules), are removed on the orchestrator as well.
- Added option to select another port for ssh. (#109)

# v 1.1.0 (2020-12-16)
Changes in this release:
- Ensure that wait_for_state always fails when a passing through a bad state, even if this is very short

# v 1.0.0 (2020-11-18)
Changes in this release:
- Use inmanta-dev-dependencies package

# v 0.1.0 (2020-11-10)
Changes in this release:
- Added update method to the remote orchestrator.
- Added logging for deployment failure (#35) and more explanations on failures overall.
- Add support to override the environment settings that are set after a clean
- Expose the noclean boolean in the object returned by remote_orchestrator fixtures for other fixtures to hook into
- Fix issue #42 where the fixture fails if a compile is in progress
- Added support for transient state (by actually waiting for multiple states) (#57)

# V 0.0.2 (20-09-18)
Changes in this release:
- Fixed bug where `--lsm_noclean` defaults to True (#3)
- Various dependency improvements (#4, #18)

# V 0.0.1
Changes in this release:
- Initial import<|MERGE_RESOLUTION|>--- conflicted
+++ resolved
@@ -1,10 +1,7 @@
 # v 3.14.0 (?)
 Changes in this release:
-<<<<<<< HEAD
 - All to configure `PIP_CONSTRAINT` environment variable on the remote host during project install, using the `--pip-constraint` pytest option.
-=======
 - Fix format of inmanta config saved in the project synced to remote orchestrator.
->>>>>>> d1a3ff5a
 
 # v 3.13.0 (2025-06-19)
 Changes in this release:
