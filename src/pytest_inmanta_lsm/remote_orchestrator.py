"""
    Pytest Inmanta LSM

    :copyright: 2020 Inmanta
    :contact: code@inmanta.com
    :license: Inmanta EULA
"""

import logging
import os
import shlex
import subprocess
from pprint import pformat
from typing import Dict, Optional, Union
from uuid import UUID

import yaml
from inmanta.agent import config as inmanta_config
from inmanta.protocol.common import Result
from inmanta.protocol.endpoints import SyncClient
from packaging.version import Version
from pytest_inmanta.plugin import Project

from pytest_inmanta_lsm import managed_service_instance, retry_limited

LOGGER = logging.getLogger(__name__)


SSH_CMD = [
    "ssh",
    "-o",
    "StrictHostKeyChecking=no",
    "-o",
    "UserKnownHostsFile=/dev/null",
]


class RemoteOrchestrator:
    def __init__(
        self,
        host: str,
        ssh_user: str,
        environment: UUID,
        project: Project,
        settings: Dict[str, Union[bool, str, int]],
        noclean: bool,
        ssh_port: str = "22",
<<<<<<< HEAD
        container_env: bool = False,
=======
        token: Optional[str] = None,
        ca_cert: Optional[str] = None,
        ssl: bool = False,
>>>>>>> 441268a5
    ) -> None:
        """
        Utility object to manage a remote orchestrator and integrate with pytest-inmanta

        :param host: the host to connect to, the orchestrator should be on port 8888, ssh on port 22
        :param ssh_user: the username to log on to the machine, should have sudo rights
        :param ssh_port: the port to use to log on to the machine
        :param environment: uuid of the environment to use, is created if it doesn't exists
        :param project: project fixture of pytest-inmanta
        :param settings: The inmanta environment settings that should be set on the remote orchestrator
        :param noclean: Option to indicate that after the run clean should not run. This exposes the attribute to other
                        fixtures.
        :param ssl: Option to indicate whether SSL should be used or not. Defaults to false
        :param token: Token used for authentication
        :param ca_cert: Certificate used for authentication
        """
        self._env = environment
        self._host = host
        self._ssh_user = ssh_user
        self._ssh_port = ssh_port
        self._settings = settings
        self.noclean = noclean
<<<<<<< HEAD
        self.container_env = container_env
=======
        self._ssl = ssl
        self._token = token
        self._ca_cert = ca_cert
>>>>>>> 441268a5

        inmanta_config.Config.load_config()
        inmanta_config.Config.set("config", "environment", str(self._env))

        for section in ["compiler_rest_transport", "client_rest_transport"]:
            inmanta_config.Config.set(section, "host", host)
            inmanta_config.Config.set(section, "port", "8888")

            # Config for SSL and authentication:
            if ssl:
                inmanta_config.Config.set(section, "ssl", str(ssl))
                if ca_cert:
                    inmanta_config.Config.set(section, "ssl_ca_cert_file", ca_cert)
            if token:
                inmanta_config.Config.set(section, "token", token)

        self._project = project

        self._client: Optional[SyncClient] = None

        # cache the environment before a cleanup is done. This allows the sync to go faster.
        self._server_path: Optional[str] = None
        self._server_cache_path: Optional[str] = None

        self._ensure_environment()

    @property
    def environment(self) -> UUID:
        return self._env

    @property
    def client(self) -> SyncClient:
        if self._client is None:
            LOGGER.info("Client started")
            self._client = SyncClient("client")
        return self._client

    @property
    def host(self) -> str:
        return self._host

    def export_service_entities(self) -> None:
        """Initialize the remote orchestrator with the service model and check if all preconditions hold"""
        self._project._exporter.run_export_plugin("service_entities_exporter")
        self.sync_project()

    def _ensure_environment(self) -> None:
        """Make sure the environment exists"""
        client = self.client

        result = client.get_environment(self._env)
        if result.code == 200:
            # environment exists
            return

        # environment does not exists, find project

        def ensure_project(project_name: str) -> str:
            result = client.project_list()
            assert (
                result.code == 200
            ), f"Wrong reponse code while verifying project, got {result.code} (expected 200): \n{result.result}"
            for project in result.result["data"]:
                if project["name"] == project_name:
                    return project["id"]

            result = client.project_create(name=project_name)
            assert (
                result.code == 200
            ), f"Wrong reponse code while creating project, got {result.code} (expected 200): \n{result.result}"
            return result.result["data"]["id"]

        result = client.create_environment(
            project_id=ensure_project("pytest-inmanta-lsm"),
            name="pytest-inmanta-lsm",
            environment_id=self._env,
        )
        assert (
            result.code == 200
        ), f"Wrong response code while creating environment, got {result.code} (expected 200): \n{result.result}"

    def sync_project(self) -> None:
        """Synchronize the project to the lab orchestrator"""
        project = self._project

        LOGGER.info("Sending service model to the lab orchestrator")
        # load the project yaml
        with open(os.path.join(project._test_project_dir, "project.yml"), "r") as fd:
            project_data = yaml.safe_load(fd)

        modules_path = project_data.get("modulepath", [])
        if isinstance(modules_path, str):
            LOGGER.warning(
                "modulepath in project.yaml was a string and not and array! Got %s",
                modules_path,
            )
            modules_path = [modules_path]

        # find out which dirs to sync
        modules_path = [path for path in modules_path if path != "libs"]

        # check if there is a cache and move it to the env location
        server_path = f"/var/lib/inmanta/server/environments/{self._env}/"
        remote_path = f"{self._ssh_user}@{self.host}:{server_path}"
        cache_path = f"{server_path[0:-1]}_cache"  # [0:-1] to get trailing slash out of the way!

        LOGGER.debug("Move cache if it exists on orchestrator")
        subprocess.check_output(
            SSH_CMD
            + [
                f"-p {self._ssh_port}",
                f"{self._ssh_user}@{self.host}",
                f"sudo test -d {cache_path} && sudo mv {cache_path} {server_path} || true",
            ],
            stderr=subprocess.PIPE,
        )

        # make sure the remote dir is writeable for us
        LOGGER.debug("Make sure environment directory on orchestrator exists")
        subprocess.check_output(
            SSH_CMD
            + [
                f"-p {self._ssh_port}",
                f"{self._ssh_user}@{self.host}",
                f"sudo mkdir -p {server_path}; sudo chown -R {self._ssh_user}:{self._ssh_user} {server_path}",
            ],
            stderr=subprocess.PIPE,
        )

        # sync the project
        LOGGER.debug("Sync project directory to the orchestrator %s", project._test_project_dir)
        subprocess.check_output(
            [
                "rsync",
                "--delete",
                "--exclude",
                ".env",
                "--exclude",
                "env",
                "-e",
                " ".join(SSH_CMD + [f"-p {self._ssh_port}"]),
                "-rl",
                f"{project._test_project_dir}/",
                remote_path,
            ],
            stderr=subprocess.PIPE,
        )

        # copy all the modules into the project in reverse order
        LOGGER.debug("Syncing module paths %s to orchestrator", modules_path)
        for path in modules_path:
            subprocess.check_output(
                [
                    "rsync",
                    "--delete",
                    "--exclude",
                    ".git",
                    "-e",
                    " ".join(SSH_CMD + [f"-p {self._ssh_port}"]),
                    "-rl",
                    f"{path}/",
                    f"{remote_path}libs/",
                ],
                stderr=subprocess.PIPE,
            )

        # now make the orchestrator own them again and fake a git repo
        LOGGER.debug("Fix permissions on orchestrator")
        subprocess.check_output(
            SSH_CMD
            + [
                f"-p {self._ssh_port}",
                f"{self._ssh_user}@{self.host}",
                f"sudo touch {server_path}/.git; sudo chown -R inmanta:inmanta {server_path}",
            ],
            stderr=subprocess.PIPE,
        )

        server_status: Result = self.client.get_server_status()
        if server_status.code != 200:
            raise Exception(f"Failed to get server status for {self._host}")
        server_version: Version
        try:
            server_version = Version(server_status.result["data"]["version"])
        except (KeyError, TypeError):
            raise Exception("Unexpected response for server status API call")
        # iso5 requires explicit project installation
        if server_version >= Version("5.dev"):
            venv_path: str = os.path.join(server_path, ".env")
            # venv might not exist yet so can't just access its `inmanta` executable -> install via Python script instead
            python_script_inline: str = (
                "from inmanta.module import Project;"
                f"project = Project('{server_path}', venv_path='{venv_path}');"
                "project.install_modules();"
            )
            shell_script_inline: str = "/opt/inmanta/bin/python -c %s" % shlex.quote(python_script_inline)
            if not self.container_env:
                # use the server's environment variables for the installation
                shell_script_inline = (
                    "sudo systemd-run -p User=inmanta -p EnvironmentFile=/etc/sysconfig/inmanta-server "
                    "--wait %s" % shell_script_inline
                )

            try:
                subprocess.check_output(
                    SSH_CMD
                    + [
                        f"-p {self._ssh_port}",
                        f"{self._ssh_user}@{self.host}",
                        shell_script_inline,
                    ],
                    stderr=subprocess.PIPE,
                )
            except subprocess.CalledProcessError as e:
                LOGGER.error("Process failed out: " + e.output.decode())
                LOGGER.error("Process failed err: " + e.stderr.decode())
                raise

        # Server cache create, set variables, so cache can be used
        self._server_path = server_path
        self._server_cache_path = cache_path

    def pre_clean(self) -> None:
        if self._server_cache_path is not None:
            LOGGER.info("Caching synced project")
            self.cache_project()
        else:
            LOGGER.debug("No cache set, so nothing to cache in pre_clean")

    def clean(self) -> None:
        LOGGER.info("Clear environment: stopping agents, delete_cascade contents and remove project_dir")
        self.client.clear_environment(self._env)
        LOGGER.debug("Cleared environment")

        LOGGER.info("Resetting orchestrator")
        for key, value in self._settings.items():
            self.client.set_setting(self._env, key, value)

    def cache_project(self) -> None:
        """Cache the project on the server so that a sync can be faster."""
        LOGGER.info(f"Caching project on server ({self._server_path}) to cache dir: {self._server_cache_path}")
        subprocess.check_output(
            SSH_CMD
            + [
                f"-p {self._ssh_port}",
                f"{self._ssh_user}@{self.host}",
                f"sudo cp -a {self._server_path} {self._server_cache_path}",
            ],
            stderr=subprocess.PIPE,
        )

    def wait_until_deployment_finishes(
        self,
        version: int,
        timeout: int = 600,
        desired_state: str = "deployed",
    ) -> None:
        """
        :param version: Version number which will be checked on orchestrator
        :param timeout: Value of timeout in seconds
        :param desired_state: Expected state of each resource when the deployment is ready
        :raise AssertionError: In case of wrong state or timeout expiration
        """
        client = self.client
        environment = self.environment

        def is_deployment_finished() -> bool:
            response = client.get_version(environment, version)
            LOGGER.info(
                "Deployed %s of %s resources",
                response.result["model"]["done"],
                response.result["model"]["total"],
            )
            return response.result["model"]["total"] - response.result["model"]["done"] <= 0

        retry_limited(is_deployment_finished, timeout)
        result = client.get_version(environment, version)
        for resource in result.result["resources"]:
            LOGGER.info(f"Resource Status:\n{resource['status']}\n{pformat(resource, width=140)}\n")
            assert (
                resource["status"] == desired_state
            ), f"Resource status do not match the desired state, got {resource['status']} (expected {desired_state})"

    def get_validation_failure_message(
        self,
        service_entity_name: str,
        service_instance_id: UUID,
    ) -> Optional[str]:
        """
        Get the compiler error for a validation failure for a specific service entity
        """
        client = self.client
        environment = self.environment

        # get service log
        result = client.lsm_service_log_list(
            tid=environment,
            service_entity=service_entity_name,
            service_id=service_instance_id,
        )
        assert result.code == 200, f"Wrong reponse code while trying to get log list, got {result.code} (expected 200): \n"
        f"{pformat(result.get_result(), width=140)}"

        # get events that led to final state
        events = result.result["data"][0]["events"]

        try:
            # find any compile report id (all the same anyways)
            compile_id = next((event["id_compile_report"] for event in events if event["id_compile_report"] is not None))
        except StopIteration:
            LOGGER.info("No validation failure report found")
            return None

        # get the report
        result = client.get_report(compile_id)
        assert result.code == 200, f"Wrong reponse code while trying to get log list, got {result.code} (expected 200): \n"
        f"{pformat(result.get_result(), width=140)}"

        # get stage reports
        reports = result.result["report"]["reports"]
        for report in reversed(reports):
            # get latest failed step
            if "returncode" in report and report["returncode"] != 0:
                return report["errstream"]

        LOGGER.info("No failure found in the failed validation! \n%s", pformat(reports, width=140))
        return None

    def get_managed_instance(
        self, service_entity_name: str, service_id: Optional[UUID] = None
    ) -> "managed_service_instance.ManagedServiceInstance":
        return managed_service_instance.ManagedServiceInstance(self, service_entity_name, service_id)<|MERGE_RESOLUTION|>--- conflicted
+++ resolved
@@ -45,13 +45,10 @@
         settings: Dict[str, Union[bool, str, int]],
         noclean: bool,
         ssh_port: str = "22",
-<<<<<<< HEAD
         container_env: bool = False,
-=======
         token: Optional[str] = None,
         ca_cert: Optional[str] = None,
         ssl: bool = False,
->>>>>>> 441268a5
     ) -> None:
         """
         Utility object to manage a remote orchestrator and integrate with pytest-inmanta
@@ -74,13 +71,10 @@
         self._ssh_port = ssh_port
         self._settings = settings
         self.noclean = noclean
-<<<<<<< HEAD
         self.container_env = container_env
-=======
         self._ssl = ssl
         self._token = token
         self._ca_cert = ca_cert
->>>>>>> 441268a5
 
         inmanta_config.Config.load_config()
         inmanta_config.Config.set("config", "environment", str(self._env))
