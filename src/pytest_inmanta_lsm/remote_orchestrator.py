--- conflicted
+++ resolved
@@ -271,13 +271,6 @@
                 f"project = Project('{server_path}', venv_path='{venv_path}');"
                 "project.install_modules();"
             )
-<<<<<<< HEAD
-            shell_script_inline: str = (
-                # use the server's environment variables for the installation
-                "sudo systemd-run -p User=inmanta -p EnvironmentFile=/etc/sysconfig/inmanta-server --wait"
-                " /opt/inmanta/bin/python -c %s" % shlex.quote(python_script_inline)
-            )
-=======
             shell_script_inline: str = "/opt/inmanta/bin/python -c %s" % shlex.quote(python_script_inline)
             if not self.container_env:
                 # use the server's environment variables for the installation
@@ -286,7 +279,6 @@
                     "--wait %s" % shell_script_inline
                 )
 
->>>>>>> 9585a57e
             try:
                 subprocess.check_output(
                     SSH_CMD
