"""
    :copyright: 2022 Inmanta
    :contact: code@inmanta.com
    :license: Inmanta EULA
"""

import collections
import contextlib
import copy
import datetime
import functools
import hashlib
import json
import logging
import pathlib
import re
import typing
import uuid
import warnings

import inmanta.config
import inmanta.protocol.common
import inmanta.resources
import inmanta.util
import inmanta_lsm.const  # type: ignore[import-not-found]
import inmanta_lsm.model  # type: ignore[import-not-found]
import pydantic.types
import pytest
import pytest_inmanta.plugin

# Error message to display when the lsm module is not reachable
INMANTA_LSM_MODULE_NOT_LOADED = (
    "The inmanta lsm module is not loaded.\n"
    "    - If you are using v1 modules: make sure this code is called in a context where the project "
    "fixture has been executed.\n"
    "    - If you are using v2 modules: make sure the inmanta-module-lsm is installed in your venv."
)

# Try to import from inmanta.util.dict_path, if not available, fall back to the deprecated inmanta_lsm.dict_path
try:
    from inmanta.util import dict_path
except ImportError:
    from inmanta_lsm import dict_path  # type: ignore[no-redef,attr-defined]


LOGGER = logging.getLogger()


def promote(service: inmanta_lsm.model.ServiceInstance) -> None:
    """
    Helper to perform the promote operation on the attribute sets of a service.

    :param service: The service that should be promoted.
    """
    service.rollback_attributes = service.active_attributes
    service.active_attributes = service.candidate_attributes
    service.candidate_attributes = None


def rollback(service: inmanta_lsm.model.ServiceInstance) -> None:
    """
    Helper to perform the rollback operation on the attribute sets of a service.

    :param service: The service that should be rolled back.
    """
    service.candidate_attributes = service.active_attributes
    service.active_attributes = service.rollback_attributes
    service.rollback_attributes = None


def clear_candidate(service: inmanta_lsm.model.ServiceInstance) -> None:
    """
    Helper to perform the clear candidate operation on the attribute sets of a service.

    :param service: The service for which we should clear the candidate attributes
    """
    service.candidate_attributes = None


def clear_active(service: inmanta_lsm.model.ServiceInstance) -> None:
    """
    Helper to perform the clear active operation on the attribute sets of a service.

    :param service: The service for which we should clear the active attributes
    """
    service.active_attributes = None


def clear_rollback(service: inmanta_lsm.model.ServiceInstance) -> None:
    """
    Helper to perform the clear rollback operation on the attribute sets of a service.

    :param service: The service for which we should clear the rollback attributes
    """
    service.rollback_attributes = None


def perform_attribute_operation(
    service: inmanta_lsm.model.ServiceInstance,
    operation: typing.Optional[inmanta_lsm.model.AttributeOperation],
) -> None:
    """
    Perform an attribute operation on a service's attributes.  This is an operation that the
    lsm will do, depending on the result of some state transfers.  We implement this manual
    logic here as we can not reuse it directly from the lsm code, because all these operations
    are implemented directly in the database.

    :param service: The service to apply the operation on
    :param operation: The operation to apply
    """
    if operation is None:
        return
    if operation == inmanta_lsm.model.AttributeOperation.PROMOTE:
        return promote(service)
    if operation == inmanta_lsm.model.AttributeOperation.ROLLBACK:
        return rollback(service)
    if operation == inmanta_lsm.model.AttributeOperation.CLEAR_CANDIDATE:
        return clear_candidate(service)
    if operation == inmanta_lsm.model.AttributeOperation.CLEAR_ACTIVE:
        return clear_active(service)
    if operation == inmanta_lsm.model.AttributeOperation.CLEAR_ROLLBACK:
        return clear_rollback(service)

    raise ValueError(f"Unsupported attribute operation: {operation}")


def get_resource_sets(
    project: pytest_inmanta.plugin.Project,
) -> dict[str, list[inmanta.resources.Id]]:
    """
    Get all resource sets and the resources they contain.
    Returns a dict containing as keys all the resource sets present in the model and
    as value the list of resources the set contains.

    :param project: The project object that was used in for last compile.
    """
    resource_sets: dict[str, list[inmanta.resources.Id]] = collections.defaultdict(list)
    assert project._exporter is not None
    for res, setkey in project._exporter._resource_sets.items():
        assert setkey is not None
        resource_sets[setkey].append(inmanta.resources.Id.parse_id(res, version=0))  # type: ignore

    for key, resources in resource_sets.items():
        LOGGER.debug("Resource set %s has resources %s", repr(key), str(resources))

    return resource_sets


def get_shared_resources(
    project: pytest_inmanta.plugin.Project,
) -> list[inmanta.resources.Id]:
    """
    Get all the resources which are not part of any resource set

    :param project: The project object that was used in for last compile.
    """
    # Get all the resources that are owned by a resource set
    owned_resources = {resource for _, resources in get_resource_sets(project).items() for resource in resources}

    # Shared resources are all resources which are not owned
    shared_resources = list(project.resources.keys() - owned_resources)
    LOGGER.debug("Shared resources are: %s", str(shared_resources))

    return shared_resources


def resource_attributes_hash(resource: inmanta.resources.Resource) -> str:
    """
    Logic copied from here:
    https://github.com/inmanta/inmanta-core/blob/418638b4d473a08b31f092657f9e88935b272565/src/inmanta/data/__init__.py#L4458
    This is what is used to detect changes in shared resources in the inmanta orchestrator.

    :param resource: The resource for which we want to calculate a hash.
    """
    character = json.dumps(
        {k: v for k, v in resource.serialize().items() if k not in ["requires", "provides", "version"]},
        default=inmanta.protocol.common.custom_json_encoder,
        sort_keys=True,  # sort the keys for stable hashes when using dicts, see #5306
    )
    m = hashlib.md5()
    m.update(str(resource.id).encode("utf-8"))
    m.update(character.encode("utf-8"))
    return m.hexdigest()


def find_matching_pattern(value: str, patterns: typing.Iterable[str]) -> typing.Optional[str]:
    """
    Check if the given resource id matches any of expected members pattern.

    :param resource_id: The resource id that needs to be compared for patterns in the set
    :param set_members: A set of pattern to try to match the resource id
    """
    for pattern in patterns:
        if re.compile(pattern).fullmatch(value):
            return pattern

    return None


def shared_resource_set_validation(
    project: pytest_inmanta.plugin.Project,
    shared_set: dict[inmanta.resources.Id, inmanta.resources.Resource],
) -> None:
    """
    Make sure that any shared resource in the last resource export has an unmodified
    desired state compared to the previous export.  Also add those resources to the shared
    set for further checks.

    :param project: The project that was used to compile (and export) the resources.
    :param shared_set: The set of shared resources that already have been exported and
        should be updated with any new shared resource.
    """
    for resource_id in get_shared_resources(project):
        assert resource_id.version == 0, (
            "For this check to work as expected, the version may not vary.  " f"But the version of {resource_id} is not 0."
        )

        resource = project.resources[resource_id]
        if resource_id not in shared_set:
            # If the resource is not in the set, we can simply add it
            shared_set[resource_id] = resource
            continue

        # Validate that the version of the resource already in the set (from previous compile)
        # and the resource we are exporting now are identical
        previous_resource = shared_set[resource_id]
        previous_hash = resource_attributes_hash(previous_resource)
        current_hash = resource_attributes_hash(resource)
        if previous_hash != current_hash:
            error = f"The resource hash of {resource_id} has changed: {previous_hash} != {current_hash}"
            assert previous_resource.serialize() == resource.serialize(), error
            assert False, error  # Just in case the assertion is not triggered above

    # Check that resources in the different resource sets never were part of the
    # shared resource set
    for set, resources in get_resource_sets(project).items():
        for resource_id in resources:
            assert resource_id not in shared_set, (
                f"The resource {resource} is present in resource set {set} " "but was also part of the shared resource set."
            )


class LsmProject:
    def __init__(
        self,
        environment: uuid.UUID,
        project: pytest_inmanta.plugin.Project,
        monkeypatch: pytest.MonkeyPatch,
        partial_compile: bool,
    ) -> None:
        inmanta.config.Config.set("config", "environment", str(environment))
        self.services: dict[str, inmanta_lsm.model.ServiceInstance] = {}
        self.project = project
        self.monkeypatch = monkeypatch
        self.partial_compile = partial_compile
        self.service_entities: typing.Optional[dict[str, inmanta_lsm.model.ServiceEntity]] = None

        # If `self.export_service_entities` is ever called, we will save the model
        # used for the export in this attribute so that we can reuse it for the next
        # compiles.
        self.model: typing.Optional[str] = None

        # A dict holding all the previously exported shared resources, this is populated
        # and updated in each call to `self.post_partial_compile_validation`
        self.shared_resource_set: dict[inmanta.resources.Id, inmanta.resources.Resource] = {}

        # We monkeypatch the client and the global cache now so that the project.compile
        # method can still be used normally, to perform "global" compiles (not specific to
        # a service)
        # The monkeypatching we do later in the `compile` method is only there to specify to
        # lsm which service has "triggered" the compilation.
        self.monkeypatch_client()
        self.monkeypatch_lsm_global_cache_reset()

    @property
    def environment(self) -> str:
        return str(inmanta.config.Config.get("config", "environment"))

    @property
    def exporting_services(self) -> dict[str, inmanta_lsm.model.ServiceInstance]:
        """
        Get a dict containing all the services which are in an exporting state, and are therefore
        expected to emit resources.
        """
        return {
            id: srv
            for id, srv in self.services.items()
            if not srv.deleted and self.get_service_entity(srv.service_entity).lifecycle.get_state(srv.state).export_resources
        }

    def monkeypatch_lsm_global_cache_reset(self) -> None:
        """
        This helper method monkeypatches the reset method of the global_cache of the lsm module.
        We make sure to pass to save the original reset method implementation so that it can be
        called by the monkeypatched method.

        This method should only be called once, in the constructor.  If it is called multiple times,
        the reset method will be monkeypatched multiple times.  It should not hurt, but it is useless.
        """
        try:
            # Import lsm module in function scope for usage with v1 modules
            import inmanta_plugins.lsm  # type: ignore
        except ImportError as e:
            raise RuntimeError(INMANTA_LSM_MODULE_NOT_LOADED) from e

        # Monkeypatch the global cache reset function to be sure that every time it
        # is called we also monkey patch the client
        self.monkeypatch.setattr(
            inmanta_plugins.lsm.global_cache,
            "reset",
            functools.partial(
                self.lsm_global_cache_reset,
                inmanta_plugins.lsm.global_cache.reset,
            ),
        )

    def monkeypatch_client(self) -> None:
        """
        This helper method monkeypatches the inmanta client object used by the lsm global cache, to
        make sure that all calls to the lsm api are instead handled locally.  For now we only need to
        patch two calls:
        - lsm_services_list: This way we will return as being part of the lsm inventory the services
            that have been added to this instance of the LsmProject object.
        - lsm_services_update_attributes: This way we can, during allocation, update the values of the
            services we have in our local/mocked inventory.
        """
        try:
            # Import lsm module in function scope for usage with v1 modules
            import inmanta_plugins.lsm  # type: ignore
        except ImportError as e:
            raise RuntimeError(INMANTA_LSM_MODULE_NOT_LOADED) from e

        # Then we monkeypatch the client
        self.monkeypatch.setattr(
            inmanta_plugins.lsm.global_cache.get_client(),
            "lsm_services_list",
            self.lsm_services_list,
            raising=False,
        )

        self.monkeypatch.setattr(
            inmanta_plugins.lsm.global_cache.get_client(),
            "lsm_services_get_by_id",
            self.lsm_services_get_by_id,
            raising=False,
        )

        self.monkeypatch.setattr(
            inmanta_plugins.lsm.global_cache.get_client(),
            "lsm_services_update_attributes",
            self.lsm_services_update_attributes,
            raising=False,
        )

        self.monkeypatch.setattr(
            inmanta_plugins.lsm.global_cache.get_client(),
            "lsm_services_update_attributes_v2",
            self.lsm_services_update_attributes_v2,
            raising=False,
        )

        self.monkeypatch.setattr(
            inmanta_plugins.lsm.global_cache.get_client(),
            "lsm_service_catalog_get_entity",
            self.lsm_service_catalog_get_entity,
            raising=False,
        )

        self.monkeypatch.setattr(
            inmanta_plugins.lsm.global_cache.get_client(),
            "lsm_service_catalog_create_entity",
            self.lsm_service_catalog_create_entity,
            raising=False,
        )

        self.monkeypatch.setattr(
            inmanta_plugins.lsm.global_cache.get_client(),
            "lsm_service_catalog_update_entity",
            self.lsm_service_catalog_update_entity,
            raising=False,
        )

    def lsm_global_cache_reset(self, original_global_cache_reset_method: typing.Callable[[], None]) -> None:
        """
        This is a placeholder for the lsm global_cache reset method.  First it calls the original method,
        to ensure that we keep its behavior, whatever it is.  Then it re-monkeypatches the client, as it has
        been re-created in the reset call.
        """
        # First we call the original reset method, letting it do its reset thing
        original_global_cache_reset_method()

        # Monkeypatch the client because it was just re-created by the reset function
        self.monkeypatch_client()

    def lsm_services_list(self, tid: uuid.UUID, service_entity: str) -> inmanta.protocol.common.Result:
        """
        This is a mock for the lsm api, this method is called during allocation to get
        all the instances of a service.
        """
        assert str(tid) == self.environment, f"{tid} != {self.environment}"

        # The serialization we do here is equivalent to what is done by the inmanta server
        # here:
        #   https://github.com/inmanta/inmanta-core/blob/deb2798d91c0bdf8d6ecc63ad54f562494c55cb2/
        #   src/inmanta/protocol/common.py#L948
        # then here:
        #   https://github.com/inmanta/inmanta-core/blob/deb2798d91c0bdf8d6ecc63ad54f562494c55cb2/
        #   src/inmanta/protocol/rest/server.py#L101
        # And then deserialized in the client.
        return inmanta.protocol.common.Result(
            code=200,
            result={
                "data": [
                    json.loads(json.dumps(srv, default=inmanta.util.api_boundary_json_encoder))
                    for srv in self.services.values()
                    if srv.service_entity == service_entity
                ],
            },
        )

    def lsm_services_get_by_id(
        self,
        tid: uuid.UUID,
        service_id: uuid.UUID,
    ) -> inmanta.protocol.common.Result:
        """
        This is a mock for the lsm api, this method is called during partial compile
        selection.
        """
        assert str(tid) == self.environment, f"{tid} != {self.environment}"

        if str(service_id) not in self.services:
            return inmanta.protocol.common.Result(
                code=404,
                result={},
            )

        return inmanta.protocol.common.Result(
            code=200,
            result={
                "data": json.loads(
                    json.dumps(
                        self.services[str(service_id)],
                        default=inmanta.util.api_boundary_json_encoder,
                    ),
                ),
            },
        )

    def lsm_services_update_attributes(
        self,
        tid: uuid.UUID,
        service_entity: str,
        service_id: uuid.UUID,
        current_version: int,
        attributes: typing.Dict[pydantic.types.StrictStr, typing.Any],
    ) -> inmanta.protocol.common.Result:
        """
        This is a mock for the lsm api, this method is called during allocation to update
        the attributes of a service.
        """
        # Making some basic checks
        service = self.services[str(service_id)]
        assert str(tid) == self.environment, f"{tid} != {self.environment}"
        assert service.service_entity == service_entity, f"{service.service_entity} != {service_entity}"
        assert service.version == current_version, f"{service.version} != {current_version}"

        # The attributes parameter only represents the attributes that should be changed.
        # * When no candidate attributes were set, the new candidate attributes will be equal to the active
        #   attributes with the attribute updates applied.
        # * When candidate attributes were set, the update will be applied to the existing candidate
        #   attributes.
        if service.candidate_attributes is None:
            service.candidate_attributes = copy.deepcopy(service.active_attributes)
            assert service.candidate_attributes is not None

        service.candidate_attributes.update(attributes)
        service.last_updated = datetime.datetime.now()

        return inmanta.protocol.common.Result(code=200, result={})

    def lsm_services_update_attributes_v2(
        self,
        tid: uuid.UUID,
        service_entity: str,
        service_id: uuid.UUID,
        current_version: int,
        patch_id: str,
        edit: typing.List["inmanta_lsm.model.PatchCallEdit"],
        comment: typing.Optional[str] = None,
    ) -> inmanta.protocol.common.Result:
        """
        This is a mock for the lsm api, this method is called during allocation to update
        the attributes of a V2 service.
        """
        # Making some basic checks
        service = self.services[str(service_id)]
        assert str(tid) == self.environment, f"{tid} != {self.environment}"
        assert service.service_entity == service_entity, f"{service.service_entity} != {service_entity}"
        assert service.version == current_version, f"{service.version} != {current_version}"

        # The attributes parameter only represents the attributes that should be changed.
        # * When no candidate attributes were set, the new candidate attributes will be equal to the active
        #   attributes with the attribute updates applied.
        # * When candidate attributes were set, the update will be applied to the existing candidate
        #   attributes.
        if service.candidate_attributes is None:
            service.candidate_attributes = copy.deepcopy(service.active_attributes)

        # Edit logic derived from:
        # https://github.com/inmanta/inmanta-lsm/blob/39e9319381ce6cfc9fd22549e2b5a9cc7128ded2/src/inmanta_lsm/model.py#L2794

        for current_edit in edit:
            dict_path_obj = dict_path.to_path(current_edit.target)

            if current_edit.operation == inmanta_lsm.model.EditOperation.replace.value:
                dict_path_obj.set_element(service.candidate_attributes, current_edit.value)
            else:
                assert False, "Only EditOperation.replace is supported in mock mode"

        service.last_updated = datetime.datetime.now()

        return inmanta.protocol.common.Result(code=200, result={})

    def lsm_service_catalog_get_entity(
        self,
        tid: uuid.UUID,
        service_entity: str,
    ) -> inmanta.protocol.common.Result:
        """
        This is a mock for the lsm api, this method is called during export of the
        service entities.
        """
        assert (
            self.service_entities is not None
        ), "The service catalog has not been initialized, please call self.export_service_entities"
        assert str(tid) == self.environment, f"{tid} != {self.environment}"

        if service_entity not in self.service_entities:
            return inmanta.protocol.common.Result(code=404)

        return inmanta.protocol.common.Result(
            code=200,
            result={
                "data": json.loads(
                    json.dumps(
                        self.service_entities[service_entity],
                        default=inmanta.util.api_boundary_json_encoder,
                    ),
                ),
            },
        )

    def lsm_service_catalog_create_entity(
        self,
        tid: uuid.UUID,
        service_entity_definition: inmanta_lsm.model.ServiceEntity,
    ) -> inmanta.protocol.common.Result:
        """
        This is a mock for the lsm api, this method is called during export of the
        service entities.
        """
        assert (
            self.service_entities is not None
        ), "The service catalog has not been initialized, please call self.export_service_entities"
        assert str(tid) == self.environment, f"{tid} != {self.environment}"

        # Don't do any validation, just save the service in the catalog
        self.service_entities[service_entity_definition.name] = service_entity_definition
        return self.lsm_service_catalog_get_entity(tid, service_entity_definition.name)

    def lsm_service_catalog_update_entity(
        self,
        tid: uuid.UUID,
        service_entity: str,
        service_entity_definition: inmanta_lsm.model.ServiceEntity,
        **kwargs: object,
    ) -> inmanta.protocol.common.Result:
        """
        This is a mock for the lsm api, this method is called during export of the
        service entities.
        """
        assert (
            self.service_entities is not None
        ), "The service catalog has not been initialized, please call self.export_service_entities"
        assert str(tid) == self.environment, f"{tid} != {self.environment}"

        # Just the same as doing a create, we overwrite whatever value was already there
        return self.lsm_service_catalog_create_entity(tid, service_entity_definition)

    def export_service_entities(self, model: str) -> None:
        """
        Export the service entities, and save the resulting objects in this object.
        We don't try to do any validation against any existing services in our mock
        inventory.

        :param model: The model to compile, which defines the services to export
        """
        try:
            # Import lsm module in function scope for usage with v1 modules
            import inmanta_plugins.lsm  # type: ignore
        except ImportError as e:
            raise RuntimeError(INMANTA_LSM_MODULE_NOT_LOADED) from e

        # Make a compile without any services in the catalog
        with self.monkeypatch.context() as m:
            m.setattr(self, "services", {})
            self.project.compile(model, no_dedent=False)

        # Get the exporter, it should have been set during the compile
        # above
        exporter = self.project._exporter
        assert exporter is not None

        # Find all instances of all entity bindings
        types = {
            binding: self.project.get_instances(binding)
            for binding in ["lsm::ServiceEntityBinding", "lsm::ServiceEntityBindingV2", "lsm::ServiceBinding"]
            if binding in self.project.types
        }

        # Save the model used in the export, and reset the service entity catalog
        self.model = model
        self.service_entities = {}

        with self.monkeypatch.context() as m:
            # Monkey patch the sync client constructor call, so that the object
            # constructed inside of the lsm function has the patches we want it to have
            sync_client = inmanta_plugins.lsm.global_cache.get_client()
            m.setattr(inmanta.protocol.endpoints, "SyncClient", lambda _: sync_client)

            # Delegate the proper export to the existing logic in lsm module
            inmanta_plugins.lsm.do_export_service_entities(
                exporter,
                types,
                False,
            )

    def get_service(self, service_id: typing.Union[uuid.UUID, str]) -> inmanta_lsm.model.ServiceInstance:
        """
        Get the service with the given id from our inventory.  If no such service exists,
        raise a LookupError.

        :param service_id: The id of the service we are looking for
        """
        if str(service_id) not in self.services:
            raise LookupError(
                f"Can not find any service with id {service_id} in our inventory.  "
                "Did you add it using the add_service method?"
            )

        return self.services[str(service_id)]

    def get_service_entity(self, service_entity_name: str) -> inmanta_lsm.model.ServiceEntity:
        """
        Get the service entity with the given name from our service catalog.  If no such service
        entity exists, raise a LookupError.  If the service catalog has not been exported yet,
        raise a RuntimeError.

        :param service_entity_name: The name of the service entity we are looking for
        """
        if self.service_entities is None:
            raise RuntimeError(
                "Can not get any service entity as they have not been exported yet.  "
                "Please call self.export_service_entities."
            )

        if service_entity_name not in self.service_entities:
            raise LookupError(
                f"Unknown service entity {service_entity_name}.  Known services are: {list(self.service_entities.keys())}."
            )

        return self.service_entities[service_entity_name]

<<<<<<< HEAD
    def auto_transfer(self, service_id: uuid.UUID) -> inmanta_lsm.model.ServiceInstance:
=======
    def transfer_to_next_state(
        self,
        service: inmanta_lsm.model.ServiceInstance,
        transfer: inmanta_lsm.model.LifecycleTransfer,
        is_error_transition: bool = False,
    ) -> None:
        """
        Apply this state to our service, if it is different from the current
        state, also increment the version and the desired state version (if the exported model is changing)

        :param service: The current service
        :param transfer: The current transfer
        :param is_error_transition: Is it an error transition?
        """
        if is_error_transition:
            if transfer.error is None:
                raise RuntimeError(f"Error transition is not defined for {str(transfer)}!")

            next_state = transfer.error
        else:
            next_state = transfer.target

        if service.state == next_state:
            return

        # In case of an `AttributeError`, we don't need to do anything: we are dealing with an old orchestrator
        is_preserving_same_desired_state = False
        with contextlib.suppress(AttributeError):
            if is_error_transition:
                is_preserving_same_desired_state = transfer.error_same_desired_state
            else:
                is_preserving_same_desired_state = transfer.target_same_desired_state

            if not is_preserving_same_desired_state:
                service.desired_state_version += 1

        service.version += 1
        service.last_updated = datetime.datetime.now()
        service.state = next_state

        # Trigger a compile for the transition
        if not is_preserving_same_desired_state:
            self.compile(
                service_id=service.id,
                validation=transfer.validate_,
            )

    def auto_transfer(self, service_id: uuid.UUID, has_error_occurred: bool) -> inmanta_lsm.model.ServiceInstance:
>>>>>>> 4a80309e
        """
        Mock the logic of an auto transfer.  This can be used to automatically perform validation
        compiles in a given state and do the promote/rollback operations resulting from it, as well
        as moving to the next state.  If there is no auto transfer from the service's current state,
        raise a KeyError.

        :param service_id: The id of the service for which we should follow the next auto transfer.
        :param has_error_occurred: Has an error occurred during the compilation of the current state.
        """
        # Get the service and its service entity definition
        service = self.get_service(service_id)
        service_entity = self.get_service_entity(service.service_entity)

        # Get the next auto transfer, this raises a KeyError is no AUTO transfer is defined
        # for the current state
        transfer = service_entity.lifecycle.get_transfer(
            from_state=service.state,
            transfer_type=inmanta_lsm.const.TransferTrigger.AUTO,
        )

<<<<<<< HEAD
        def next_state(state: str, is_error_transition: bool = False) -> None:
            """
            Apply this state to our service, if it is different from the current
            state, also increment the version

            :param state: The new state to apply
            :param is_error_transition: Is it an error transition?
            """
            if service.state == state:
                return

            try:
                if is_error_transition:
                    is_preserving_same_desired_state = transfer.error_same_desired_state
                else:
                    is_preserving_same_desired_state = transfer.target_same_desired_state

                if not is_preserving_same_desired_state:
                    service.desired_state_version += 1
            except AttributeError:
                # We don't need to do anything: we are dealing with an old orchestrator
                pass

            service.last_updated = datetime.datetime.now()
            service.version += 1
            service.state = state

        try:
            # Trigger a compile for the transition
=======
        if has_error_occurred:
            perform_attribute_operation(service, transfer.error_operation)
            if transfer.error is not None:
                self.transfer_to_next_state(service=service, transfer=transfer, is_error_transition=True)
            raise
        else:
>>>>>>> 4a80309e
            LOGGER.info(
                "Triggering compile on state %s before auto transfer (%s) for service %s (%s)",
                service.state,
                transfer.description,
                service.id,
                service.service_entity,
            )
            self.compile(
                service_id=service.id,
                validation=transfer.validate_,
            )
            perform_attribute_operation(service, transfer.target_operation)
<<<<<<< HEAD
            next_state(state=transfer.target)
        except Exception:
            perform_attribute_operation(service, transfer.error_operation)
            if transfer.error is not None:
                next_state(state=transfer.error, is_error_transition=True)
            raise
=======
            self.transfer_to_next_state(service=service, transfer=transfer, is_error_transition=False)
>>>>>>> 4a80309e

        return service

    def create_service(
        self,
        service_entity_name: str,
        attributes: dict,
        *,
        auto_transfer: bool = True,
        service_id: typing.Optional[uuid.UUID] = None,
    ) -> inmanta_lsm.model.ServiceInstance:
        """
        Helper method to create an instance of the given service entity and set the
        given attributes as initial candidate attributes.  The service is automatically
        added to our inventory.  If auto_transfer is set, go through the first n lifecycle
        state transfers marked with auto, triggering a compile for each, and apply the
        corresponding attribute operations.

        :param service_entity_name: The name of the service entity for which we want to create
            a new instance.
        :param attributes: The attributes to create the instance with, defaults values will be
            automatically added to it.
        :param auto_transfer: Whether to automatically go through the first auto transfers, triggering
            one compile for each state we pass by.
        :param service_id: The id to give to the newly created service, if None is provided, a random
            id is assigned.
        """
        # Resolve the initial state for our service and resolve attributes defaults
        service_entity = self.get_service_entity(service_entity_name)

        # Create the service instance object
        service_instance_attributes = {
            "id": service_id or uuid.uuid4(),
            "environment": uuid.UUID(self.environment),
            "service_entity": service_entity_name,
            "version": 1,
            "desired_state_version": 1,
            "config": {},
            "state": service_entity.lifecycle.initial_state,
            "candidate_attributes": service_entity.add_defaults(attributes),  # type: ignore
            "active_attributes": None,
            "rollback_attributes": None,
            "created_at": datetime.datetime.now(),
            "last_updated": datetime.datetime.now(),
            "callback": [],
            "deleted": False,
            "deployment_progress": None,
            "service_identity_attribute_value": None,
        }

        # The `desired_state_version` field has only recently been added to inmanta_lsm.
        # This ensures compatibility with older versions of the orchestrator.
        try:
            service = inmanta_lsm.model.ServiceInstance(**service_instance_attributes)
        except AttributeError:
            service_instance_attributes.pop("desired_state_version", None)
            service = inmanta_lsm.model.ServiceInstance(**service_instance_attributes)

        # Add the service to our inventory
        self.add_service(service)

        if not auto_transfer:
            # Nothing more to do
            return service

        # Go through all the auto transfers, validate and promote the service when
        # it is required
        while True:
            try:
                self.auto_transfer(service.id, has_error_occured=False)
            except KeyError:
                # No more auto transfer to follow
                return service

    def update_service(
        self,
        service_id: uuid.UUID,
        attributes: dict,
        *,
        auto_transfer: bool = True,
    ) -> inmanta_lsm.model.ServiceInstance:
        """
        Update a service in our inventory, by providing the given new attributes.  The service must be
        in a state which defines an update state transfer.  The attributes will automatically updated
        with the defaults defined in the service entity definition.  If auto_transfer is set, go through
        the first n lifecycle state transfers marked with auto, triggering a compile for each, and apply the
        corresponding attribute operations.

        :param service_id: The id of the service we wish to update.
        :param attributes: The attributes to create the instance with, defaults values will be
            automatically added to it.
        :param auto_transfer: Whether to automatically go through the first auto transfers, triggering
            one compile for each state we pass by.
        """
        # Get the service and its corresponding service entity
        service = self.get_service(service_id)
        service_entity = self.get_service_entity(service.service_entity)

        # Go into the update state
        try:
            service.state = service_entity.lifecycle.get_transfer(
                from_state=service.state,
                transfer_type=inmanta_lsm.const.TransferTrigger.ON_UPDATE,
<<<<<<< HEAD
            ).target
=======
            )
>>>>>>> 4a80309e
        except KeyError:
            raise RuntimeError(f"Service {service.id} can not be updated from state {service.state}")

        # Update the candidate attributes and apply all the defaults to them
        service.candidate_attributes = service_entity.add_defaults(attributes)  # type: ignore
        has_error_occurred = False
        try:
            self.transfer_to_next_state(service=service, transfer=transfer, is_error_transition=False)
        except Exception:
            has_error_occurred = True

        if not auto_transfer:
            # Nothing more to do
            return service

        # Go through all the auto transfers, validate and promote the service when
        # it is required
        while True:
            try:
                self.auto_transfer(service.id, has_error_occurred=has_error_occurred)
            except KeyError:
                # No more auto transfer to follow
                return service

    def add_service(
        self,
        service: inmanta_lsm.model.ServiceInstance,
    ) -> None:
        """
        Add a service to the simulated environment, it will be from then one taken into account
        in any compile.

        :param service: The service to add to the service inventory.
        """
        if str(service.id) in self.services:
            raise ValueError("There is already a service with that id in this environment")

        if self.service_entities is not None:
            # Check that the service we created is part of our catalog
            if service.service_entity not in self.service_entities:
                raise ValueError(
                    f"Unknown service entity {service.service_entity} for service instance {service.id}.  "
                    f"Known services are: {list(self.service_entities.keys())}."
                )

        self.services[str(service.id)] = service

    def compile(
        self,
        model: typing.Optional[str] = None,
        service_id: typing.Optional[typing.Union[uuid.UUID, str, typing.Sequence[typing.Union[uuid.UUID, str]]]] = None,
        validation: bool = True,
    ) -> None:
        """
        Perform a compile for the service whose id is passed in argument.  The correct attribute
        set will be selected based on the current state of the service.  If some allocation is
        involved, the attributes of the service will be updated accordingly.

        :param model: The model to compile (passed to project.compile).  If no model is specified,
            default to the model that was exported (in export_service_entities).  If no model was
            exported, raise a ValueError.
        :param service_id: The id of the service that should be compiled, the service must have
            been added to the set of services prior to the compile.  If no service_id is provided,
            do a normal, full-compile.
            For validation only one ID can be provided. For other compiles, multiple can be provided
        :param validation: Whether this is a validation compile or not.
        """
        # Make sure we have a model to compile
        if model is not None:
            pass
        elif self.model is not None:
            model = self.model
        else:
            raise ValueError(
                "No model to compile, please provide a model in argument or "
                "run the export_service_entities method, with the model that "
                "should be used for all later compiles."
            )

        if service_id is None:
            # This is not a service-specific compile, we can just run the compile
            # without setting any environment variables
            self.project.compile(model, no_dedent=False)
            return

        # Sort out the type variance of service_id
        if isinstance(service_id, (str, uuid.UUID)):
            # strings are also sequences
            service_ids = str(service_id)
        elif isinstance(service_id, typing.Sequence):
            service_ids = " ".join(str(i) for i in service_id)
        else:
            raise TypeError(f"Unexpected argument type for service_id, got {service_id} ({type(service_id)})")

        # Make sure all instances exist in the inventory
        for service_id in service_ids.split(" "):
            service = self.get_service(service_id)

        env: dict[str, str] = {inmanta_lsm.const.ENV_INSTANCE_ID: service_ids}

        if validation:
            if len(service_ids.split(" ")) != 1:
                raise Exception(
                    f"when performing a validation compile, only one service id can be passed, got {repr(service_ids)}"
                )
            service = self.get_service(service_ids)
            env[inmanta_lsm.const.ENV_INSTANCE_VERSION] = str(service.version)

        try:
            env[inmanta_lsm.const.ENV_PARTIAL_COMPILE] = str(self.partial_compile)
        except AttributeError:
            # This attribute only exists for iso5+, iso4 doesn't support partial compile.
            # We then simply don't set the value.
            if self.partial_compile:
                warnings.warn("Partial compile is enabled but it is not supported, it will be ignored.")

        if validation:
            # If we have a validation compile, we need to set an additional env var
            env[inmanta_lsm.const.ENV_MODEL_STATE] = inmanta_lsm.model.ModelState.candidate

        LOGGER.debug(
            "Triggering compile for service %s with the following environment variables: %s",
            service_ids,
            env,
        )
        with self.monkeypatch.context() as m:
            for k, v in env.items():
                m.setenv(k, v)
            self.project.compile(model, no_dedent=False)

    def post_partial_compile_validation(
        self,
        service_id: uuid.UUID,
        shared_resource_patterns: typing.Sequence[str],
        owned_resource_patterns: typing.Sequence[str],
    ) -> None:
        """
        Perform a check on the export result of a partial compile.  It makes sure that:
        1. The only resource set that is present is the service resource set
        2. The resource in the resource set are the expected ones
        3. The resource in the shared resource set are the expected ones
        4. Resources sent to the shared resource set are never modified
        5. A full compile for the previously compiled mode still works

        This method only works with basic services, which don't need any other service to be
        present in the partial compile with them and don't share their owned resources set with
        any other service.
        For more advanced use cases, the user is expected to implement its own similar validation
        logic.

        :param lsm_project: The LsmProject object that was used to perform the partial compile
        :param service_id: The id of the service which performed the partial compile
        :param shared_resource_patterns: A list of patterns that can be used to identified the
            resources which are expected to be part of the shared resource set.
        :param owned_resource_patterns: A list of patterns that can be used to identified the
            resources which are expected to be part of the service's resource set.
        """
        # Get the service
        service = self.get_service(service_id)

        resource_sets = get_resource_sets(self.project)
        if not service.deleted:
            # Check that the only resource set emitted is the one of this service
            assert resource_sets.keys() == {str(service_id)}
            _, owned_resources = resource_sets.popitem()
        else:
            # Check that no resource set is emitted
            assert resource_sets.keys() == set()
            owned_resources = []

        # Check that each resource that is emitted belongs to the expected resource set
        for resource_id in self.project.resources.keys():
            expects_shared = find_matching_pattern(str(resource_id), shared_resource_patterns)
            expects_owned = find_matching_pattern(str(resource_id), owned_resource_patterns)

            if expects_owned is not None and expects_shared is not None:
                raise ValueError(
                    f"Resource {resource_id} has been matched by the patterns of the "
                    f"shared ({expects_shared}) and the owned ({expects_owned}) sets"
                )

            actually_owned = resource_id in owned_resources
            if actually_owned and expects_owned is None:
                assert False, f"{resource_id} is owned but doesn't match any pattern in {owned_resource_patterns}."

            if not actually_owned and expects_shared is None:
                assert False, f"{resource_id} is shared but doesn't match any pattern in {shared_resource_patterns}"

            if expects_shared is not None and expects_owned is not None:
                assert False, (
                    f"{resource_id} is expected to be both shared ({expects_shared}) "
                    f"and owned ({owned_resources}).  This is wrong."
                )

        # Check that the shared resource set doesn't contain any illegal modification
        shared_resource_set_validation(self.project, self.shared_resource_set)

        # Get the previously compiled model and perform a full compile, this should work at any stage
        model = pathlib.Path(self.project._test_project_dir, "main.cf").read_text()
        self.project.compile(model)

        # Check that we have as many resource sets as there are services
        assert get_resource_sets(self.project).keys() == self.exporting_services.keys()

        # Check that the shared resource set doesn't contain any illegal modification
        # For classic full compiles (no config update), the shared set shouldn't be
        # modified.
        shared_resource_set_validation(self.project, self.shared_resource_set)<|MERGE_RESOLUTION|>--- conflicted
+++ resolved
@@ -672,9 +672,6 @@
 
         return self.service_entities[service_entity_name]
 
-<<<<<<< HEAD
-    def auto_transfer(self, service_id: uuid.UUID) -> inmanta_lsm.model.ServiceInstance:
-=======
     def transfer_to_next_state(
         self,
         service: inmanta_lsm.model.ServiceInstance,
@@ -723,7 +720,6 @@
             )
 
     def auto_transfer(self, service_id: uuid.UUID, has_error_occurred: bool) -> inmanta_lsm.model.ServiceInstance:
->>>>>>> 4a80309e
         """
         Mock the logic of an auto transfer.  This can be used to automatically perform validation
         compiles in a given state and do the promote/rollback operations resulting from it, as well
@@ -744,44 +740,12 @@
             transfer_type=inmanta_lsm.const.TransferTrigger.AUTO,
         )
 
-<<<<<<< HEAD
-        def next_state(state: str, is_error_transition: bool = False) -> None:
-            """
-            Apply this state to our service, if it is different from the current
-            state, also increment the version
-
-            :param state: The new state to apply
-            :param is_error_transition: Is it an error transition?
-            """
-            if service.state == state:
-                return
-
-            try:
-                if is_error_transition:
-                    is_preserving_same_desired_state = transfer.error_same_desired_state
-                else:
-                    is_preserving_same_desired_state = transfer.target_same_desired_state
-
-                if not is_preserving_same_desired_state:
-                    service.desired_state_version += 1
-            except AttributeError:
-                # We don't need to do anything: we are dealing with an old orchestrator
-                pass
-
-            service.last_updated = datetime.datetime.now()
-            service.version += 1
-            service.state = state
-
-        try:
-            # Trigger a compile for the transition
-=======
         if has_error_occurred:
             perform_attribute_operation(service, transfer.error_operation)
             if transfer.error is not None:
                 self.transfer_to_next_state(service=service, transfer=transfer, is_error_transition=True)
             raise
         else:
->>>>>>> 4a80309e
             LOGGER.info(
                 "Triggering compile on state %s before auto transfer (%s) for service %s (%s)",
                 service.state,
@@ -789,21 +753,8 @@
                 service.id,
                 service.service_entity,
             )
-            self.compile(
-                service_id=service.id,
-                validation=transfer.validate_,
-            )
             perform_attribute_operation(service, transfer.target_operation)
-<<<<<<< HEAD
-            next_state(state=transfer.target)
-        except Exception:
-            perform_attribute_operation(service, transfer.error_operation)
-            if transfer.error is not None:
-                next_state(state=transfer.error, is_error_transition=True)
-            raise
-=======
             self.transfer_to_next_state(service=service, transfer=transfer, is_error_transition=False)
->>>>>>> 4a80309e
 
         return service
 
@@ -904,14 +855,10 @@
 
         # Go into the update state
         try:
-            service.state = service_entity.lifecycle.get_transfer(
+            transfer = service_entity.lifecycle.get_transfer(
                 from_state=service.state,
                 transfer_type=inmanta_lsm.const.TransferTrigger.ON_UPDATE,
-<<<<<<< HEAD
-            ).target
-=======
             )
->>>>>>> 4a80309e
         except KeyError:
             raise RuntimeError(f"Service {service.id} can not be updated from state {service.state}")
 
