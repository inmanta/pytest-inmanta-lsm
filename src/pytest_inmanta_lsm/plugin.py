--- conflicted
+++ resolved
@@ -435,11 +435,7 @@
         self, remote_orchestrator: RemoteOrchestrator, service_entity_name: str, service_id: Optional[str] = None,
     ) -> None:
         """
-<<<<<<< HEAD
             :param remote_orchestrator: remote_orchestrator to create the service instance  on
-=======
-            :param remote_orchestrator: remote_orchestrator to create the connection on
->>>>>>> f0743176
             :param service_entity_name: name of the service entity
         """
         self.remote_orchestrator = remote_orchestrator
