--- conflicted
+++ resolved
@@ -1,9 +1,5 @@
 [bumpversion]
-<<<<<<< HEAD
-current_version = 1.9.1
-=======
 current_version = 1.10.0
->>>>>>> 71d87817
 tag = False
 commit = False
 
