--- conflicted
+++ resolved
@@ -31,11 +31,7 @@
 
 setup(
     name="pytest-inmanta-lsm",
-<<<<<<< HEAD
-    version="1.9.1",
-=======
     version="1.10.0",
->>>>>>> 71d87817
     python_requires=">=3.6",  # also update classifiers
     author="Inmanta",
     author_email="code@inmanta.com",
