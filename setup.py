--- conflicted
+++ resolved
@@ -21,11 +21,7 @@
 
 setup(
     name="pytest-inmanta-lsm",
-<<<<<<< HEAD
-    version="3.0.0",
-=======
     version="3.1.0",
->>>>>>> 4366df82
     python_requires=">=3.6",  # also update classifiers
     author="Inmanta",
     author_email="code@inmanta.com",
