#!/usr/bin/env python
# -*- coding: utf-8 -*-
"""
    :Copyright: 2022 Inmanta

    Licensed under the Apache License, Version 2.0 (the "License");
    you may not use this file except in compliance with the License.
    You may obtain a copy of the License at

        http://www.apache.org/licenses/LICENSE-2.0

    Unless required by applicable law or agreed to in writing, software
    distributed under the License is distributed on an "AS IS" BASIS,
    WITHOUT WARRANTIES OR CONDITIONS OF ANY KIND, either express or implied.
    See the License for the specific language governing permissions and
    limitations under the License.

    Contact: code@inmanta.com
"""

import codecs
import os

from setuptools import setup


def read(fname):
    file_path = os.path.join(os.path.dirname(__file__), fname)
    return codecs.open(file_path, encoding="utf-8").read()


setup(
    name="pytest-inmanta-lsm",
    version="1.10.1",
    python_requires=">=3.6",  # also update classifiers
    author="Inmanta",
    author_email="code@inmanta.com",
    license="inmanta EULA",
    url="https://github.com/inmanta/pytest-inmanta-lsm",
    description="Common fixtures for inmanta LSM related modules",
    long_description=read("README.md"),
    long_description_content_type="text/markdown",
    package_dir={"": "src"},
    packages=["pytest_inmanta_lsm"],
    package_data={
        "pytest_inmanta_lsm": [
            "resources/docker-compose.yml",
            "resources/my-env-file",
            "resources/my-server-conf.cfg",
            "resources/setup_project.py",
            "py.typed",
        ]
    },
    include_package_data=True,
    install_requires=[
<<<<<<< HEAD
        "pytest-inmanta~=2.3",
=======
        "pytest-inmanta~=2.5",
>>>>>>> 1b262819
        "inmanta-lsm",
    ],
    classifiers=[
        "Development Status :: 5 - Production/Stable",
        "Framework :: Pytest",
        "Intended Audience :: Developers",
        "Programming Language :: Python :: 3.6",
        "Programming Language :: Python :: 3.7",
        "Programming Language :: Python :: 3.8",
        "Programming Language :: Python :: 3.9",
        "Operating System :: OS Independent",
        "Topic :: Software Development :: Testing",
        "Topic :: System :: Systems Administration",
        "Topic :: Utilities",
    ],
    entry_points={"pytest11": ["inmanta-lsm = pytest_inmanta_lsm.plugin"]},
)<|MERGE_RESOLUTION|>--- conflicted
+++ resolved
@@ -53,11 +53,7 @@
     },
     include_package_data=True,
     install_requires=[
-<<<<<<< HEAD
-        "pytest-inmanta~=2.3",
-=======
         "pytest-inmanta~=2.5",
->>>>>>> 1b262819
         "inmanta-lsm",
     ],
     classifiers=[
