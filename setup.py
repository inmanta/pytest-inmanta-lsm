#!/usr/bin/env python
# -*- coding: utf-8 -*-

import codecs
import os

from setuptools import setup


def read(fname):
    file_path = os.path.join(os.path.dirname(__file__), fname)
    return codecs.open(file_path, encoding="utf-8").read()


setup(
    name="pytest-inmanta-lsm",
<<<<<<< HEAD
    version="1.4.1",
=======
    version="1.5.0",
>>>>>>> 9585a57e
    python_requires=">=3.6",  # also update classifiers
    author="Inmanta",
    author_email="code@inmanta.com",
    license="inmanta EULA",
    url="https://github.com/inmanta/pytest-inmanta-lsm",
    description="Common fixtures for inmanta LSM related modules",
    long_description=read("README.md"),
    long_description_content_type="text/markdown",
    packages=["pytest_inmanta_lsm"],
    package_dir={"": "src"},
    install_requires=["pytest-inmanta", "inmanta-lsm"],
    classifiers=[
        "Development Status :: 5 - Production/Stable",
        "Framework :: Pytest",
        "Intended Audience :: Developers",
        "Programming Language :: Python :: 3.6",
        "Programming Language :: Python :: 3.7",
        "Operating System :: OS Independent",
        "Topic :: Software Development :: Testing",
        "Topic :: System :: Systems Administration",
        "Topic :: Utilities",
    ],
    entry_points={"pytest11": ["inmanta-lsm = pytest_inmanta_lsm.plugin"]},
)<|MERGE_RESOLUTION|>--- conflicted
+++ resolved
@@ -14,11 +14,7 @@
 
 setup(
     name="pytest-inmanta-lsm",
-<<<<<<< HEAD
-    version="1.4.1",
-=======
     version="1.5.0",
->>>>>>> 9585a57e
     python_requires=">=3.6",  # also update classifiers
     author="Inmanta",
     author_email="code@inmanta.com",
